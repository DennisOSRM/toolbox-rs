--- conflicted
+++ resolved
@@ -148,13 +148,8 @@
 }
 
 #[cfg(test)]
-<<<<<<< HEAD
 mod tests {
-    use crate::{bounding_box::BoundingBox, geometry::primitives::FPCoordinate};
-=======
-pub mod tests {
     use crate::{bounding_box::BoundingBox, geometry::FPCoordinate};
->>>>>>> 4feaa71d
 
     #[test]
     fn grid() {
