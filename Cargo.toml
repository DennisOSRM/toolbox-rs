--- conflicted
+++ resolved
@@ -30,13 +30,8 @@
 criterion = "0.4.0"
 env_logger = "0.9.0"
 geojson = "0.24.0"
-<<<<<<< HEAD
-indicatif = "0.17.0"
-itertools = "0.10.3"
-=======
 indicatif = "0.17.1"
 itertools = "0.10.4"
->>>>>>> d3c97efd
 log = "0.4.16"
 num = "0.4.0"
 rand = "0.8.4"
